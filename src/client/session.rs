use std::sync::Arc;
use tokio::io::{AsyncRead, AsyncReadExt, AsyncWrite, AsyncWriteExt};

use super::{
    error::Error,
    fs::{File, Metadata, ReadDir},
    rawsession::{Limits, SftpResult},
    RawSftpSession,
};
use crate::{
    extensions::{self, Statvfs},
    protocol::{FileAttributes, OpenFlags, StatusCode},
};

#[derive(Debug, Default)]
pub(crate) struct Extensions {
    pub hardlink: bool,
    pub fsync: bool,
    pub statvfs: bool,
    pub limits: Option<Arc<Limits>>,
}

/// High-level SFTP implementation for easy interaction with a remote file system.
/// Contains most methods similar to the native [filesystem](std::fs)
pub struct SftpSession {
    session: Arc<RawSftpSession>,
    extensions: Arc<Extensions>,
}

impl SftpSession {
    /// Creates a new session by initializing the protocol and extensions
    pub async fn new<S>(stream: S) -> SftpResult<Self>
    where
        S: AsyncRead + AsyncWrite + Unpin + Send + 'static,
    {
        Self::new_opts(stream, None).await
    }

    /// Creates a new session with timeout opt before the first request
    pub async fn new_opts<S>(stream: S, timeout: Option<u64>) -> SftpResult<Self>
    where
        S: AsyncRead + AsyncWrite + Unpin + Send + 'static,
    {
        let mut session = RawSftpSession::new(stream);

        // todo: for new options we need builder
        if let Some(timeout) = timeout {
            session.set_timeout(timeout).await;
        }

        let version = session.init().await?;
        let mut extensions = Extensions {
            hardlink: version
                .extensions
                .get(extensions::HARDLINK)
                .is_some_and(|e| e == "1"),
            fsync: version
                .extensions
                .get(extensions::FSYNC)
                .is_some_and(|e| e == "1"),
            statvfs: version
                .extensions
                .get(extensions::STATVFS)
                .is_some_and(|e| e == "2"),
            limits: None,
        };

        if version
            .extensions
            .get(extensions::LIMITS)
            .is_some_and(|e| e == "1")
        {
            let limits = session.limits().await?;
            let limits = Arc::new(Limits::from(limits));

            session.set_limits(limits.clone());
            extensions.limits = Some(limits);
        }

        Ok(Self {
            session: Arc::new(session),
            extensions: Arc::new(extensions),
        })
    }

    /// Set the maximum response time in seconds.
    /// Default: 10 seconds
    pub async fn set_timeout(&self, secs: u64) {
        self.session.set_timeout(secs).await;
    }

    /// Closes the inner channel stream.
    pub async fn close(&self) -> SftpResult<()> {
        self.session.close_session()
    }

    /// Attempts to open a file in read-only mode.
    pub async fn open<T: Into<String>>(&self, filename: T) -> SftpResult<File> {
        self.open_with_flags(filename, OpenFlags::READ).await
    }

    /// Opens a file in write-only mode.
    ///
    /// This function will create a file if it does not exist, and will truncate it if it does.
    pub async fn create<T: Into<String>>(&self, filename: T) -> SftpResult<File> {
        self.open_with_flags(
            filename,
            OpenFlags::CREATE | OpenFlags::TRUNCATE | OpenFlags::WRITE,
        )
        .await
    }

    /// Attempts to open or create the file in the specified mode
    pub async fn open_with_flags<T: Into<String>>(
        &self,
        filename: T,
        flags: OpenFlags,
    ) -> SftpResult<File> {
<<<<<<< HEAD
        let handle = self
            .session
            .open(filename, flags, FileAttributes::empty())
            .await?
            .handle;
=======
        self.open_with_flags_and_attributes(
            filename,
            flags,
            FileAttributes {
                permissions: Some(0o755 | flags.bits()),
                ..Default::default()
            },
        )
        .await
    }

    /// Attempts to open or create the file in the specified mode and with specified file attributes
    pub async fn open_with_flags_and_attributes<T: Into<String>>(
        &self,
        filename: T,
        flags: OpenFlags,
        attributes: FileAttributes,
    ) -> SftpResult<File> {
        let handle = self.session.open(filename, flags, attributes).await?.handle;
>>>>>>> df07dcb4

        Ok(File::new(
            self.session.clone(),
            handle,
            self.extensions.clone(),
        ))
    }

    /// Requests the remote party for the absolute from the relative path.
    pub async fn canonicalize<T: Into<String>>(&self, path: T) -> SftpResult<String> {
        let name = self.session.realpath(path).await?;
        match name.files.first() {
            Some(file) => Ok(file.filename.to_owned()),
            None => Err(Error::UnexpectedBehavior("no file".to_owned())),
        }
    }

    /// Creates a new empty directory.
    pub async fn create_dir<T: Into<String>>(&self, path: T) -> SftpResult<()> {
        self.session
            .mkdir(path, FileAttributes::empty())
            .await
            .map(|_| ())
    }

    /// Reads the contents of a file located at the specified path to the end.
    pub async fn read<P: Into<String>>(&self, path: P) -> SftpResult<Vec<u8>> {
        let mut file = self.open(path).await?;
        let mut buffer = Vec::new();

        file.read_to_end(&mut buffer).await?;

        Ok(buffer)
    }

    /// Writes the contents to a file whose path is specified.
    pub async fn write<P: Into<String>>(&self, path: P, data: &[u8]) -> SftpResult<()> {
        let mut file = self.open_with_flags(path, OpenFlags::WRITE).await?;
        file.write_all(data).await?;
        Ok(())
    }

    /// Checks a file or folder exists at the specified path
    pub async fn try_exists<P: Into<String>>(&self, path: P) -> SftpResult<bool> {
        match self.metadata(path).await {
            Ok(_) => Ok(true),
            Err(Error::Status(status)) if status.status_code == StatusCode::NoSuchFile => Ok(false),
            Err(error) => Err(error),
        }
    }

    /// Returns an iterator over the entries within a directory.
    pub async fn read_dir<P: Into<String>>(&self, path: P) -> SftpResult<ReadDir> {
        let mut files = vec![];
        let handle = self.session.opendir(path).await?.handle;

        loop {
            match self.session.readdir(handle.as_str()).await {
                Ok(name) => {
                    files = name
                        .files
                        .into_iter()
                        .map(|f| (f.filename, f.attrs))
                        .chain(files.into_iter())
                        .collect();
                }
                Err(Error::Status(status)) if status.status_code == StatusCode::Eof => break,
                Err(err) => return Err(err),
            }
        }

        self.session.close(handle).await?;

        Ok(ReadDir {
            entries: files.into(),
        })
    }

    /// Reads a symbolic link, returning the file that the link points to.
    pub async fn read_link<P: Into<String>>(&self, path: P) -> SftpResult<String> {
        let name = self.session.readlink(path).await?;
        match name.files.first() {
            Some(file) => Ok(file.filename.to_owned()),
            None => Err(Error::UnexpectedBehavior("no file".to_owned())),
        }
    }

    /// Removes the specified folder.
    pub async fn remove_dir<P: Into<String>>(&self, path: P) -> SftpResult<()> {
        self.session.rmdir(path).await.map(|_| ())
    }

    /// Removes the specified file.
    pub async fn remove_file<T: Into<String>>(&self, filename: T) -> SftpResult<()> {
        self.session.remove(filename).await.map(|_| ())
    }

    /// Rename a file or directory to a new name.
    pub async fn rename<O, N>(&self, oldpath: O, newpath: N) -> SftpResult<()>
    where
        O: Into<String>,
        N: Into<String>,
    {
        self.session.rename(oldpath, newpath).await.map(|_| ())
    }

    /// Creates a symlink of the specified target.
    pub async fn symlink<P, T>(&self, path: P, target: T) -> SftpResult<()>
    where
        P: Into<String>,
        T: Into<String>,
    {
        self.session.symlink(path, target).await.map(|_| ())
    }

    /// Queries metadata about the remote file.
    pub async fn metadata<P: Into<String>>(&self, path: P) -> SftpResult<Metadata> {
        Ok(self.session.stat(path).await?.attrs)
    }

    /// Sets metadata for a remote file.
    pub async fn set_metadata<P: Into<String>>(
        &self,
        path: P,
        metadata: Metadata,
    ) -> Result<(), Error> {
        self.session.setstat(path, metadata).await.map(|_| ())
    }

    pub async fn symlink_metadata<P: Into<String>>(&self, path: P) -> SftpResult<Metadata> {
        Ok(self.session.lstat(path).await?.attrs)
    }

    pub async fn hardlink<O, N>(&self, oldpath: O, newpath: N) -> SftpResult<bool>
    where
        O: Into<String>,
        N: Into<String>,
    {
        if !self.extensions.hardlink {
            return Ok(false);
        }

        self.session.hardlink(oldpath, newpath).await.map(|_| true)
    }

    /// Performs a statvfs on the remote file system path.
    /// Returns [`Ok(None)`] if the remote SFTP server does not support `statvfs@openssh.com` extension v2.
    pub async fn fs_info<P: Into<String>>(&self, path: P) -> SftpResult<Option<Statvfs>> {
        if !self.extensions.statvfs {
            return Ok(None);
        }

        self.session.statvfs(path).await.map(Some)
    }
}<|MERGE_RESOLUTION|>--- conflicted
+++ resolved
@@ -116,22 +116,8 @@
         filename: T,
         flags: OpenFlags,
     ) -> SftpResult<File> {
-<<<<<<< HEAD
-        let handle = self
-            .session
-            .open(filename, flags, FileAttributes::empty())
-            .await?
-            .handle;
-=======
-        self.open_with_flags_and_attributes(
-            filename,
-            flags,
-            FileAttributes {
-                permissions: Some(0o755 | flags.bits()),
-                ..Default::default()
-            },
-        )
-        .await
+        self.open_with_flags_and_attributes(filename, flags, FileAttributes::empty())
+            .await
     }
 
     /// Attempts to open or create the file in the specified mode and with specified file attributes
@@ -142,7 +128,6 @@
         attributes: FileAttributes,
     ) -> SftpResult<File> {
         let handle = self.session.open(filename, flags, attributes).await?.handle;
->>>>>>> df07dcb4
 
         Ok(File::new(
             self.session.clone(),
